--- conflicted
+++ resolved
@@ -22,32 +22,6 @@
 
 import os
 import sys
-<<<<<<< HEAD
-import argparse
-from flpredict import flPredict
-
-def predict (args):
-    predict = flPredict (args.infile, args.model)
-    success, results = predict.run()
-    print (success, results)
-
-def usage ():
-    print ('usage is predict -e modelname -f inputfilename.sdf')
-    sys.exit(1)
-
-def main ():
-
-    parser = argparse.ArgumentParser(description='Flame command line script to apply a model to an input file.')
-    parser.add_argument('-f', '--infile', help='Input file.',
-                        default= 'test.sdf', required=True)
-    parser.add_argument('-e', '--model', help='Model file.', required=True)
-    args = parser.parse_args()
-    
-    predict (args)    
-
-if __name__ == '__main__':    
-    main()
-=======
 
 class Predict:
 
@@ -100,4 +74,3 @@
         #     success, results = odata.run ()
 
         return success, results
->>>>>>> 9452efef
