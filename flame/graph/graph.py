#! -*- coding: utf-8 -*-

# Description    Flame graphic functions
#
# Authors: Manuel Pastor (manuel.pastor@upf.edu),
#
# Copyright 2020 Manuel Pastor
#
# This file is part of Flame
#
# Flame is free software: you can redistribute it and/or modify
# it under the terms of the GNU General Public License as published by
# the Free Software Foundation version 3.
#
# Flame is distributed in the hope that it will be useful,
# but WITHOUT ANY WARRANTY; without even the implied warranty of
# MERCHANTABILITY or FITNESS FOR A PARTICULAR PURPOSE.  See the
# GNU General Public License for more details.
#
# You should have received a copy of the GNU General Public License
# along with Flame.  If not, see <http://www.gnu.org/licenses/>.

import os
import numpy as np
import copy
import pickle
from flame.stats.pca import pca    
from sklearn.decomposition import PCA
from sklearn.manifold import TSNE
<<<<<<< HEAD
from sklearn.manifold import Isomap
from mlinsights.mlmodel import PredictableTSNE
=======
from flame.graph.predtsne import PredictableTSNE
>>>>>>> 409712d3
import time 
import joblib

from flame.util import utils, get_logger
LOG = get_logger(__name__)

def generateManifoldSpace(X,param,conveyor):
    import umap
    ''' This function uses the scaled X matrix of the model to build 2D UMAP model
        This model is saved and the two transformed vars are dumped to the conveyor 
    '''
    LOG.info('Generating UMAP transformed X space...')

    # reduce original dimensionality
    print (X.shape[0])
    print (X[0])
    # pca = PCA(n_components=round(X.shape[0]/4),random_state=46)
    # X_pca = pca.fit_transform(X)

    # UMAP fit
    a = time.time()
    # umap=umap.UMAP(n_components=2, random_state=46).fit(X_pca)
    umap=umap.UMAP(n_neighbors = 5, random_state=46).fit(X)
    new_x = umap.transform(X)
    mini_x = umap.transform(X[:10])
    print (new_x[:10])    
    print (mini_x)

<<<<<<< HEAD
    umap=umap.UMAP(n_neighbors=5, n_components=2, random_state=46).fit(X_pca)

    print ('UMAP generated in: ', a-time.time())

    options = {"model_pca": pca, "model_umap":umap}
=======
    LOG.info(f'UMAP generated in: {a-time.time()}')
>>>>>>> 409712d3

    # save models
    models_path = os.path.join(param.getVal('model_path'),'models.pkl')
    # options = {"model_pca": pca, "model_umap":umap}
    # with open(models_path, "wb") as f:
    #     pickle.dump( options, f,protocol=pickle.HIGHEST_PROTOCOL)
    joblib.dump(umap, models_path)

    # dumpy the two variables to Conveyor
    conveyor.addVal(new_x[:,0],'PC1',
                        'UMAP D1','method','objs',
                        'UMAP D1 score for graphic representation')
    
    conveyor.addVal(new_x[:,1],'PC2',
                        'UMAP D2','method','objs',
                        'UMAP D2 score for graphic representation')


def projectManifoldPredictions(X, param, conveyor):
    '''
        This method projects X umap Vector, using X_pca
        The method returs transformed X for dimensions 1 and 2
    '''

    models_path = os.path.join(param.getVal('model_path'),'models.pkl')
    umap = joblib.load(models_path)
    # with open(models_path, "rb") as f:
    #     options = pickle.load(f)

    # pca  = options["model_pca"]
    # umap = options["model_umap"]

    # X=copy.copy(X)
    # X_test = pca.transform(X)

    # test_embedding = umap.transform(X_test)
    test_embedding = umap.transform(X)
    print (test_embedding)    
    conveyor.addVal(test_embedding[:,0], 'PC1proj',
                       'UMAP projected D1', 'method', 'objs',
                       'UMAP projected scores D1 for graphic representation')
            
    conveyor.addVal(test_embedding[:,1], 'PC2proj',
                       'UMAP projected D2', 'method', 'objs',
                       'UMAP projected scores D2 for graphic representation')

def generateIsomapSpace(X,param,conveyor):
    ''' This function uses the scaled X matrix of the model to build a PCs PCA model
        
        This model is saved and the scores are dumped to the conveyor, after a umap 
        
        of 2 dimensions is obtained.
    '''
    LOG.info('Generating projected X space...')

    # a = time.time()

    pca = PCA(n_components=round(X.shape[0]/4),random_state=46)
    X_pca = pca.fit_transform(X)

    # print ('PCA generated in: ', a-time.time())
    a = time.time()

    isomap=Isomap(n_components=2).fit(X_pca)

    print ('UMAP generated in: ', a-time.time())

    options = {"model_pca": pca, "model_isomap":isomap}

    models_path = os.path.join(param.getVal('model_path'),'models.pkl')
    with open(models_path, "wb") as f:
        pickle.dump(options, f,protocol=pickle.HIGHEST_PROTOCOL)

    #TODO: store both models

    X_train=isomap.transform(X_pca)

    conveyor.addVal(X_train[:,0],'PC1',
                        'ISOMAP D1','method','objs',
                        'ISOMAP D1 score for graphic representation')
    
    conveyor.addVal(X_train[:,1],'PC2',
                        'ISOMAP D2','method','objs',
                        'ISOMAP D2 score for graphic representation')

def projectIsomapPredictions(X, param, conveyor):
    '''
        This method projects X umap Vector, using X_pca

        We assume a two dimension model

        The method returs scores for dimensions 1 and 2

    '''
    models_path = os.path.join(param.getVal('model_path'),'models.pkl')
    with open(models_path, "rb") as f:
        options = pickle.load(f)

    pca  = options["model_pca"]
    isomap = options["model_isomap"]

    X=copy.copy(X)
    X_test = pca.transform(X)

    test_isomap = isomap.transform(X_test)
    
    
    conveyor.addVal(test_isomap[:,0], 'PC1proj',
                       'ISOMAP projected D1', 'method', 'objs',
                       'ISOMAP projected scores D1 for graphic representation')

            
    conveyor.addVal(test_isomap[:,1], 'PC2proj',
                       'ISOMAP projected D2', 'method', 'objs',
                       'ISOMAP projected scores D2 for graphic representation')


def generatetsneSpace(X,Y,param,conveyor):
    
    ''' This function uses the scaled X matrix of the model to build a PCs PCA model
        
        This model is saved and the scores are dumped to the conveyor, after a umap 
        
        of 2 dimensions is obtained.
    '''
    LOG.info('Generating projected X space...')

    # a = time.time()

    pca = PCA(n_components=round(X.shape[0]/4),random_state=46)
    X_pca = pca.fit_transform(X)

    # print ('PCA generated in: ', a-time.time())
    a = time.time()

    tsne = PredictableTSNE().fit(X_pca,Y)

    print ('TSNE generated in: ', a-time.time())

    options = {"model_pca": pca, "model_tsne":tsne}

    models_path = os.path.join(param.getVal('model_path'),'models.pkl')
    with open(models_path, "wb") as f:
        pickle.dump(options, f,protocol=pickle.HIGHEST_PROTOCOL)

    train_tsne = tsne.transform(X_pca)

    conveyor.addVal(train_tsne[:,0],'PC1',
                        't-SNE D1','method','objs',
                        't-SNE D1 score for graphic representation')
    
    conveyor.addVal(train_tsne[:,1],'PC2',
                        't-SNE D2','method','objs',
                        't-SNE D2 score for graphic representation')

def projecttsnePredictions(X, param, conveyor):
    '''
        This method projects X umap Vector, using X_pca

        We assume a two dimension model

        The method returs scores for dimensions 1 and 2

    '''
    models_path = os.path.join(param.getVal('model_path'),'models.pkl')
    with open(models_path, "rb") as f:
        options = pickle.load(f)

    pca  = options["model_pca"]
    tsne = options["model_tsne"]

    X=copy.copy(X)
    X_test = pca.transform(X)

    tsne_test = tsne.transform(X_test)
    
    
    conveyor.addVal(tsne_test[:,0], 'PC1proj',
                       't-SNE projected D1', 'method', 'objs',
                       't-SNE projected scores D1 for graphic representation')

            
    conveyor.addVal(tsne_test[:,1], 'PC2proj',
                       't-SNE projected D2', 'method', 'objs',
                       't-SNE projected scores D2 for graphic representation')
 

def generateProjectedSpace(X, param, conveyor):
    ''' This function uses the scaled X matrix of the model to build a 2 PCs PCA model
        
        This model is saved and the scores are dumped to the conveyor, allowing to show
        the training series in Flame GUI. We also save the %SSX explained by each variable 

        Also, the model is saved as pca.npy and can be used to project predictions on top
    '''
    LOG.info('Generating projected X space...')
    mpca = pca()
    mpca.build(X,targetA=2,autoscale=False)

    pca_path = os.path.join(param.getVal('model_path'),'pca.npy')
    mpca.saveModel(pca_path)

    if np.isnan (np.sum(mpca.t[0])):
        t = np.zeros(len(mpca.t[0]))
    else:
        t = mpca.t[0]

    conveyor.addVal(t, 'PC1',
                        'PCA PC1', 'method', 'objs',
                        'PCA PC1 score for graphic representation')

    if np.isnan (np.sum(mpca.t[1])):
        t = np.zeros(len(mpca.t[1]))
    else:
        t = mpca.t[1]

    conveyor.addVal(t, 'PC2',
                        'PCA PC2', 'method', 'objs',
                        'PCA PC2 score for graphic representation')

    modelSSX = mpca.SSXex/mpca.SSX
    conveyor.addVal(modelSSX, 'SSX',
                    'X Sum of Squares explained', 'method', 'single',
                    'X Sum of Squares explained by each PC dimension')

    return

def projectPredictions(X, param, conveyor):
    '''
        This method projects X vectors into the existing PCA space generated for the
        current model (from param.getVal('model_path'))

        We assume a two dimension model

        The method returs scores for dimensions 1 and 2, as well as the distance to model (DModX)
        for a model of dimensionality 2

        The values of the Distance to Model (DModX in SIMCA) provided in the vector dmod 
        is the  normalized value (si/s0), where s0 was estimated directly using all the compounds in 
        the training set. It was suggested that s0 computed this way leads to too narrow CI.
        A much better estimation would be obtained using jackknifing (see Flaten et al. Chem 
        Intell Lab Sys 2004: 72, 101-9) and this method must be considered in future versions

    '''
    
    # PCA is destructive
    X=copy.copy(X)
    
    pca_path = os.path.join(param.getVal('model_path'),'pca.npy')

    if not os.path.isfile(pca_path):
        return

    LOG.info('Projecting in X space...')

    mpca = pca()
    mpca.loadModel(pca_path)

    if not 'numpy.float' in str(type (X[0,0])):
        X = X.astype(np.float64)

    success, result = mpca.projectPC(X,0)
    if success:
        X, t, dmodx = result
        if np.isnan (np.sum(t)):
            t = np.zeros(len(t))
        conveyor.addVal(t, 'PC1proj',
                       'PCA projected PC1', 'method', 'objs',
                       'PCA projected scores PC1 for graphic representation')

    success, result = mpca.projectPC(X,1)
    if success:
        X, t, dmodx = result
        if np.isnan (np.sum(t)):
            t = np.zeros(len(t))
            
        conveyor.addVal(t, 'PC2proj',
                       'PCA projected PC1', 'method', 'objs',
                       'PCA projected scores PC1 for graphic representation')
        
        conveyor.addVal(dmodx, 'PCDMODX',
                       'DModX', 'method', 'objs',
                       'Distance of object to a 2PC PCA model')

    return<|MERGE_RESOLUTION|>--- conflicted
+++ resolved
@@ -27,12 +27,7 @@
 from flame.stats.pca import pca    
 from sklearn.decomposition import PCA
 from sklearn.manifold import TSNE
-<<<<<<< HEAD
-from sklearn.manifold import Isomap
-from mlinsights.mlmodel import PredictableTSNE
-=======
 from flame.graph.predtsne import PredictableTSNE
->>>>>>> 409712d3
 import time 
 import joblib
 
@@ -61,15 +56,11 @@
     print (new_x[:10])    
     print (mini_x)
 
-<<<<<<< HEAD
     umap=umap.UMAP(n_neighbors=5, n_components=2, random_state=46).fit(X_pca)
 
     print ('UMAP generated in: ', a-time.time())
 
     options = {"model_pca": pca, "model_umap":umap}
-=======
-    LOG.info(f'UMAP generated in: {a-time.time()}')
->>>>>>> 409712d3
 
     # save models
     models_path = os.path.join(param.getVal('model_path'),'models.pkl')
