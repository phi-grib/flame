# File extracted from mlinsights
# https://github.com/sdpython/mlinsights
# adapted to produce reproducible results 


"""
@file
@brief Implements a predictable *t-SNE*.
"""
import inspect
from sklearn.base import BaseEstimator, TransformerMixin, clone
from sklearn.manifold import TSNE
from sklearn.neural_network import MLPRegressor
from sklearn.metrics import mean_squared_error
import umap

class PredictableTSNE(BaseEstimator, TransformerMixin):
    """
    :epkg:`t-SNE` is an interesting
    transform which can only be used to study data as there is no
    way to reproduce the result once it was fitted. That's why
    the class :epkg:`TSNE` does not have any method *transform*, only
    `fit_transform <https://scikit-learn.org/stable/modules/generated/sklearn.manifold.TSNE.html#sklearn.manifold.TSNE.fit_transform>`_.
    This example proposes a way to train a machine learned model
    which approximates the outputs of a :epkg:`TSNE` transformer.
    Notebooks :ref:`predictabletsnerst` gives an example on how to
    use this class.
    """

    def __init__(self, normalizer=None, transformer=None, estimator=None,
                 normalize=True, keep_tsne_outputs=False):
        """
        @param      normalizer          None by default
        @param      transformer         :epkg:`sklearn:manifold:TSNE`
                                        by default
        @param      estimator           :epkg:`sklearn:neural_network:MLPRegressor`
                                        by default
        @param      normalize           normalizes the outputs, centers and normalizes
                                        the output of the *t-SNE* and applies that same
                                        normalization to he prediction of the estimator
        @param      keep_tsne_output    if True, keep raw outputs of
                                        :epkg:`TSNE` is stored in member
                                        *tsne_outputs_*
        """
        TransformerMixin.__init__(self)
        BaseEstimator.__init__(self)
        if estimator is None:
            estimator = MLPRegressor(random_state=46)
        if transformer is None:
<<<<<<< HEAD
            transformer = umap.UMAP(random_state=46)
=======
            transformer = TSNE(random_state=46)
>>>>>>> 8fc274e8
        self.estimator = estimator
        self.transformer = transformer
        self.normalizer = normalizer
        self.keep_tsne_outputs = keep_tsne_outputs
        if normalizer is not None and not hasattr(normalizer, "transform"):
            raise AttributeError(  # pragma: no cover
                "normalizer {} does not have a 'transform' method.".format(
                    type(normalizer)))
        if not hasattr(transformer, "fit_transform"):
            raise AttributeError(  # pragma: no cover
                "transformer {} does not have a 'fit_transform' method.".format(
                    type(transformer)))
        if not hasattr(estimator, "predict"):
            raise AttributeError(  # pragma: no cover
                "estimator {} does not have a 'predict' method.".format(
                    type(estimator)))
        self.normalize = normalize

    def fit(self, X, y, sample_weight=None):
        """
        Trains a :epkg:`TSNE` then trains an estimator
        to approximate its outputs.
        :param X: numpy array or sparse matrix of shape [n_samples,n_features]
            Training data
        :param y: numpy array of shape [n_samples, n_targets]
            Target values. Will be cast to X's dtype if necessary
        :param sample_weight: numpy array of shape [n_samples]
            Individual weights for each sample
        :return: self, returns an instance of self.
        Fitted attributes:
        * `normalizer_`: trained normalier
        * `transformer_`: trained transformeer
        * `estimator_`: trained regressor
        * `tsne_outputs_`: t-SNE outputs if *keep_tsne_outputs* is True
        * `mean_`: average of the *t-SNE* output on each dimension
        * `inv_std_`: inverse of the standard deviation of the *t-SNE*
            output on each dimension
        * `loss_`: loss (:epkg:`sklearn:metrics:mean_squared_error`) between the predictions
            and the outputs of t-SNE
        """
        params = dict(y=y, sample_weight=sample_weight)

        if self.normalizer is not None:
            sig = inspect.signature(self.normalizer.transform)
            pars = {}
            for p in ['sample_weight', 'y']:
                if p in sig.parameters and p in params:
                    pars[p] = params[p]
            self.normalizer_ = clone(self.normalizer).fit(X, **pars)
            X = self.normalizer_.transform(X)
        else:
            self.normalizer_ = None

        self.transformer_ = clone(self.transformer)

        sig = inspect.signature(self.transformer.fit_transform)
        pars = {}
        for p in ['sample_weight', 'y']:
            if p in sig.parameters and p in params:
                pars[p] = params[p]
        target = self.transformer_.fit_transform(X, **pars)

        sig = inspect.signature(self.estimator.fit)
        if 'sample_weight' in sig.parameters:
            self.estimator_ = clone(self.estimator).fit(
                X, target, sample_weight=sample_weight)
        else:
            self.estimator_ = clone(self.estimator).fit(
                X, target)
        mean = target.mean(axis=0)
        var = target.std(axis=0)
        self.mean_ = mean
        self.inv_std_ = 1. / var

        # comment to speed up calculation if no loss_ is needed
        # uncommenting next line
        # self.loss_ = 0.0
        exp = (target - mean) * self.inv_std_
        got = (self.estimator_.predict(X) - mean) * self.inv_std_
        self.loss_ = mean_squared_error(exp, got)

        if self.keep_tsne_outputs:
            self.tsne_outputs_ = exp if self.normalize else target
        return self

    def transform(self, X):
        """
        Runs the predictions.
        :param X: numpy array or sparse matrix of shape [n_samples,n_features]
            Training data
        :return: tranformed *X*
        """
        if self.normalizer_ is not None:
            X = self.normalizer_.transform(X)
        pred = self.estimator_.predict(X)
        if self.normalize:
            pred -= self.mean_
            pred *= self.inv_std_
        return pred<|MERGE_RESOLUTION|>--- conflicted
+++ resolved
@@ -47,11 +47,7 @@
         if estimator is None:
             estimator = MLPRegressor(random_state=46)
         if transformer is None:
-<<<<<<< HEAD
-            transformer = umap.UMAP(random_state=46)
-=======
             transformer = TSNE(random_state=46)
->>>>>>> 8fc274e8
         self.estimator = estimator
         self.transformer = transformer
         self.normalizer = normalizer
