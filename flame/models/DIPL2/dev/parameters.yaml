--- conflicted
+++ resolved
@@ -1,11 +1,8 @@
 # system settings
 verbose_error: true
 numCPUs: 2
-<<<<<<< HEAD
 mol_batch: objects                    # series | objects | auto (not implemented!)
-=======
 mol_batch: series                    # series | objects | auto (not implemented!)
->>>>>>> 4674adea
 
 # input settings
 input_type: molecule                  # molecule | data | ext_data
@@ -43,15 +40,10 @@
 TSV_varnames: true                    # true if the variable names are in the first row
 
 # modeling settings
-<<<<<<< HEAD
-modelingToolkit: internal             # internal | R | KNIME | custom
-model: PLSDA                             # RF | SVM
-modelAutoscaling: false               # true | false
-=======
+
 modelingToolkit: internal             # internal | R | KNIME
 model: RF                             # RF | SVM
 modelAutoscaling: true                # true | false
->>>>>>> 4674adea
 quantitative: false
 tune: false
 
@@ -124,7 +116,6 @@
   random_state:
   - 46
 
-<<<<<<< HEAD
 #GNB settings
 GNB_parameters:
   priors: null
@@ -177,8 +168,6 @@
   - 0.4
   - 0.5
 
-=======
->>>>>>> 4674adea
 # conformal predictor settings
 conformal: false
 conformalSignificance: 0.2