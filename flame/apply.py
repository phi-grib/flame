--- conflicted
+++ resolved
@@ -36,11 +36,7 @@
 from sklearn.metrics import make_scorer
 from sklearn.metrics import confusion_matrix
 
-<<<<<<< HEAD
-# from flame.graph.graph import projectPredictions
-=======
 from flame.graph.graph import projectPredictions
->>>>>>> 409712d3
 from flame.graph.graph import projectManifoldPredictions
 from flame.graph.graph import projecttsnePredictions
 from flame.graph.graph import projectIsomapPredictions
@@ -443,8 +439,8 @@
         # project on the chemical space built using the training series    
         # projectPredictions (X, self.param, self.conveyor)
         # projectManifoldPredictions (X,self.param,self.conveyor)
-        # projecttsnePredictions (X,self.param,self.conveyor)
-        projectIsomapPredictions (X,self.param,self.conveyor)
+        projecttsnePredictions (X,self.param,self.conveyor)
+        # projectIsomapPredictions (X,self.param,self.conveyor)
 
 
         return
