--- conflicted
+++ resolved
@@ -151,11 +151,7 @@
 
 computeMD_method:
   advanced: regular
-<<<<<<< HEAD
   object_type: list(string)
-=======
-  object_type: list
->>>>>>> bf35f0de
   writable: false
   value: 
     - RDKit_properties
@@ -167,7 +163,6 @@
     - custom
   description: Selection of molecular descriptors to be used in model generation
   dependencies: 
-<<<<<<< HEAD
     - ext_input:false
     - input_type:molecule
   comments: ""
@@ -199,11 +194,6 @@
     - ext_input: false
     - input_type: molecule
   comments: ""
-=======
-    ext_input: false
-    input_type: molecule
-  comments: 
->>>>>>> bf35f0de
   group: data 
 
 ext_input:
