--- conflicted
+++ resolved
@@ -38,11 +38,7 @@
 from flame.stats.combo import median, mean, majority, logicalOR, matrix
 from flame.stats.imbalance import run_imbalance  
 
-<<<<<<< HEAD
-# from flame.graph.graph import generateProjectedSpace
-=======
 from flame.graph.graph import generateProjectedSpace
->>>>>>> 409712d3
 from flame.graph.graph import generateManifoldSpace
 from flame.graph.graph import generatetsneSpace
 from flame.graph.graph import generateIsomapSpace
@@ -398,8 +394,8 @@
         # generate a proyected space and use it to generate graphics
         # generateProjectedSpace(self.X, self.param, self.conveyor)
         # generateManifoldSpace(self.X, self.param, self.conveyor)
-        # generatetsneSpace (self.X,self.Y,self.param,self.conveyor)
-        generateIsomapSpace (self.X,self.param,self.conveyor)
+        generatetsneSpace (self.X,self.Y,self.param,self.conveyor)
+        # generateIsomapSpace (self.X,self.param,self.conveyor)
 
 
         LOG.info('Model finished successfully')
