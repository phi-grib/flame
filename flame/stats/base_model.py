--- conflicted
+++ resolved
@@ -805,15 +805,8 @@
 
         try:
             # Get predicted Y
-<<<<<<< HEAD
-            y_pred = cross_val_predict(copy.copy(self.estimator),
-                            copy.copy(X), copy.copy(Y),
-                                cv=self.cv,
-                                    n_jobs=self.n_jobs)
-=======
             # y_pred = cross_val_predict(copy.copy(self.estimator), copy.copy(X), copy.copy(Y), cv=self.cv, n_jobs=1)
             y_pred = cross_val_predict(self.estimator, X, Y, cv=self.cv, n_jobs=-1)
->>>>>>> 6182af3c
             SSY0_out = np.sum(np.square(Ym - Y))
             SSY_out = np.sum(np.square(Y - y_pred))
             self.scoringP = mean_squared_error(Y, y_pred)
