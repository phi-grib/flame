language: python

matrix:
    include:
        - os: linux
          python: 3.6
          env: TOXENV=linux
        - os: osx
          language: generic
          env: TOXENV=osx
# commented bcause using conda 
# python:
#   - "3.6"

install:
  - sh ./.travis/install.sh
before_script:
<<<<<<< HEAD
  - sudo mkdir -m 777 $HOME/testmodels 
=======
  - if [[ "$TRAVIS_OS_NAME" == "osx" ]]; then sudo mkdir -m 777 $HOME/testmodels/; fi
  - if [[ "$TRAVIS_OS_NAME" == "linux" ]]; then sudo mkdir -m 777 /home/testmodels/; fi
  - printenv
>>>>>>> 4773c0e7
script:
  # Your test script goes here 
  - conda activate flame
  - py.test -vv

sudo: required<|MERGE_RESOLUTION|>--- conflicted
+++ resolved
@@ -15,13 +15,7 @@
 install:
   - sh ./.travis/install.sh
 before_script:
-<<<<<<< HEAD
   - sudo mkdir -m 777 $HOME/testmodels 
-=======
-  - if [[ "$TRAVIS_OS_NAME" == "osx" ]]; then sudo mkdir -m 777 $HOME/testmodels/; fi
-  - if [[ "$TRAVIS_OS_NAME" == "linux" ]]; then sudo mkdir -m 777 /home/testmodels/; fi
-  - printenv
->>>>>>> 4773c0e7
 script:
   # Your test script goes here 
   - conda activate flame
